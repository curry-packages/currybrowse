{
<<<<<<< HEAD
  "name": "currybrowse",
  "version": "2.0.0",
  "author": "Michael Hanus <mh@informatik.uni-kiel.de>",
  "synopsis": "A GUI to browse and analyze the modules of a Curry program",
  "category": [ "Analysis" ],
  "dependencies": {
    "addtypes": " >= 2.0.0",
    "cass-analysis": " >= 2.0.0",
    "cass": " >= 2.0.0",
    "flatcurry": " >= 2.0.0",
    "graphviz": " >= 2.0.0",
    "importusage": " >= 0.0.1",
    "showflatcurry": " >= 0.0.1",
    "gui": " >= 2.0.0"
  },
  "compilerCompatibility": {
    "pakcs": " >= 2.0.0",
    "kics2": " >= 2.0.0"
  },
  "source": {
    "git": "https://git.ps.informatik.uni-kiel.de/curry-packages/currybrowse.git",
    "tag": "$version"
  },
  "configModule": "BrowsePackageConfig",
  "executable": {
    "name": "curry-browse",
    "main": "BrowserGUI"
  }
=======
    "name": "currybrowse",
    "version": "0.5.0",
    "author": "Michael Hanus <mh@informatik.uni-kiel.de>",
    "synopsis": "A GUI to browse and analyze the modules of a Curry program",
    "category": [ "Analysis" ],
    "dependencies": {
        "addtypes"     : ">= 0.0.1",
        "cass-analysis": ">= 0.0.1",
        "cass"         : ">= 0.0.1",
        "flatcurry"    : ">= 1.0.0",
        "graphviz"     : ">= 0.0.1",
        "gui"          : ">= 1.0.0",
        "importusage"  : ">= 0.0.1",
        "showflatcurry": ">= 0.0.1"
    },
    "compilerCompatibility": {
        "pakcs": ">= 1.14.0, < 2.0.0",
        "kics2": ">= 0.5.0, < 2.0.0"
    },
    "configModule": "BrowsePackageConfig",
    "executable": {
        "name": "curry-browse",
        "main": "BrowserGUI"
    },
    "source": {
        "git": "https://git.ps.informatik.uni-kiel.de/curry-packages/currybrowse.git",
        "tag": "$version"
    }
>>>>>>> 47df8d7e
}<|MERGE_RESOLUTION|>--- conflicted
+++ resolved
@@ -1,19 +1,20 @@
 {
-<<<<<<< HEAD
   "name": "currybrowse",
   "version": "2.0.0",
   "author": "Michael Hanus <mh@informatik.uni-kiel.de>",
   "synopsis": "A GUI to browse and analyze the modules of a Curry program",
   "category": [ "Analysis" ],
   "dependencies": {
-    "addtypes": " >= 2.0.0",
-    "cass-analysis": " >= 2.0.0",
-    "cass": " >= 2.0.0",
-    "flatcurry": " >= 2.0.0",
-    "graphviz": " >= 2.0.0",
-    "importusage": " >= 0.0.1",
-    "showflatcurry": " >= 0.0.1",
-    "gui": " >= 2.0.0"
+      "addtypes"      : ">= 2.0.0",
+      "base"          : ">= 1.0.0, < 2.0.0",
+      "cass-analysis" : ">= 2.0.0",
+      "cass"          : ">= 2.0.0",
+      "currypath"     : ">= 0.0.1",
+      "flatcurry"     : ">= 2.0.0",
+      "graphviz"      : ">= 2.0.0",
+      "importusage"   : ">= 0.0.1",
+      "showflatcurry" : ">= 0.0.1",
+      "gui"           : ">= 2.0.0"
   },
   "compilerCompatibility": {
     "pakcs": " >= 2.0.0",
@@ -28,34 +29,4 @@
     "name": "curry-browse",
     "main": "BrowserGUI"
   }
-=======
-    "name": "currybrowse",
-    "version": "0.5.0",
-    "author": "Michael Hanus <mh@informatik.uni-kiel.de>",
-    "synopsis": "A GUI to browse and analyze the modules of a Curry program",
-    "category": [ "Analysis" ],
-    "dependencies": {
-        "addtypes"     : ">= 0.0.1",
-        "cass-analysis": ">= 0.0.1",
-        "cass"         : ">= 0.0.1",
-        "flatcurry"    : ">= 1.0.0",
-        "graphviz"     : ">= 0.0.1",
-        "gui"          : ">= 1.0.0",
-        "importusage"  : ">= 0.0.1",
-        "showflatcurry": ">= 0.0.1"
-    },
-    "compilerCompatibility": {
-        "pakcs": ">= 1.14.0, < 2.0.0",
-        "kics2": ">= 0.5.0, < 2.0.0"
-    },
-    "configModule": "BrowsePackageConfig",
-    "executable": {
-        "name": "curry-browse",
-        "main": "BrowserGUI"
-    },
-    "source": {
-        "git": "https://git.ps.informatik.uni-kiel.de/curry-packages/currybrowse.git",
-        "tag": "$version"
-    }
->>>>>>> 47df8d7e
 }